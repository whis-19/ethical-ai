--- conflicted
+++ resolved
@@ -1,5 +1,6 @@
 <!DOCTYPE html>
 <html lang="en">
+
 <head>
     <meta charset="UTF-8">
     <meta name="viewport" content="width=device-width, initial-scale=1.0">
@@ -15,6 +16,7 @@
             --code-bg: #f6f8fa;
             --code-border: #e1e4e8;
         }
+
         [data-theme="dark"] {
             --bg-primary: #1a1a1a;
             --bg-secondary: #2d2d2d;
@@ -25,14 +27,17 @@
             --code-bg: #2d2d2d;
             --code-border: #404040;
         }
+
         * {
             margin: 0;
             padding: 0;
             box-sizing: border-box;
         }
+
         html {
             scroll-behavior: smooth;
         }
+
         body {
             font-family: -apple-system, BlinkMacSystemFont, 'Segoe UI', Roboto, sans-serif;
             line-height: 1.6;
@@ -40,41 +45,49 @@
             background: var(--bg-primary);
             transition: all 0.3s ease;
         }
+
         .container {
             max-width: 1000px;
             margin: 0 auto;
             padding: 0 20px;
         }
+
         .header {
             padding: 40px 0;
             border-bottom: 1px solid var(--border);
             margin-bottom: 40px;
         }
+
         .header-content {
             display: flex;
+            justify-content: space-between;
             justify-content: space-between;
             align-items: center;
             flex-wrap: wrap;
             gap: 20px;
             text-align: center;
         }
+
         .title-section h1 {
             font-size: 2.5rem;
             font-weight: 700;
             color: var(--text-primary);
             margin-bottom: 10px;
         }
+
         .subtitle {
             font-size: 1.2rem;
             color: var(--text-secondary);
             margin-bottom: 20px;
         }
+
         .badges {
             display: flex;
             gap: 10px;
             flex-wrap: wrap;
             justify-content: center;
         }
+
         .badge {
             display: flex;
             align-items: center;
@@ -86,24 +99,29 @@
             font-weight: 500;
             color: var(--text-primary);
         }
+
         .badge-icon {
             width: 16px;
             height: 16px;
             margin-right: 6px;
             border-radius: 2px;
         }
+
         .badge-blue {
             background: #0366d6;
             color: white;
         }
+
         .badge-green {
             background: #28a745;
             color: white;
         }
+
         .badge-orange {
             background: #f66a0a;
             color: white;
         }
+
         .theme-toggle {
             background: none;
             border: 1px solid var(--border);
@@ -114,24 +132,30 @@
             font-size: 0.9rem;
             transition: all 0.3s ease;
         }
+
         .theme-toggle:hover {
             background: var(--bg-secondary);
         }
+
         .content {
             display: grid;
             grid-template-columns: 1fr 250px;
             gap: 40px;
             margin-bottom: 40px;
         }
+
         .main-content {
             min-width: 0;
         }
+
         .sidebar {
             position: sticky;
             top: 20px;
             height: fit-content;
             align-self: flex-start;
-        }
+            align-self: flex-start;
+        }
+
         h2 {
             font-size: 1.8rem;
             font-weight: 600;
@@ -140,35 +164,42 @@
             padding-bottom: 10px;
             border-bottom: 2px solid var(--accent);
         }
+
         h3 {
             font-size: 1.4rem;
             font-weight: 600;
             color: var(--text-primary);
             margin: 30px 0 15px 0;
         }
+
         h4 {
             font-size: 1.1rem;
             font-weight: 600;
             color: var(--text-primary);
             margin: 20px 0 10px 0;
         }
+
         p {
             margin-bottom: 15px;
             color: var(--text-secondary);
         }
+
         ul,
         ol {
             margin: 15px 0;
             padding-left: 20px;
             color: var(--text-secondary);
         }
+
         li {
             margin-bottom: 8px;
         }
+
         .code-block {
             background: var(--code-bg);
             border: 1px solid var(--code-border);
             border-radius: 6px;
+            padding: 15px;
             padding: 15px;
             margin: 20px 0;
             overflow-x: auto;
@@ -176,11 +207,14 @@
             font-size: 0.9rem;
             line-height: 1.5;
         }
+
         .code-block pre {
             margin: 0;
             color: var(--text-primary);
             white-space: pre-wrap;
-        }
+            white-space: pre-wrap;
+        }
+
         .highlight {
             background: var(--accent);
             color: white;
@@ -188,6 +222,7 @@
             border-radius: 3px;
             font-weight: 500;
         }
+
         .info-box {
             background: var(--bg-secondary);
             border-left: 4px solid var(--accent);
@@ -195,6 +230,7 @@
             margin: 20px 0;
             border-radius: 0 6px 6px 0;
         }
+
         .warning-box {
             background: var(--bg-secondary);
             border-left: 4px solid #f66a0a;
@@ -202,6 +238,7 @@
             margin: 20px 0;
             border-radius: 0 6px 6px 0;
         }
+
         .success-box {
             background: var(--bg-secondary);
             border-left: 4px solid #28a745;
@@ -209,6 +246,7 @@
             margin: 20px 0;
             border-radius: 0 6px 6px 0;
         }
+
         .table {
             width: 100%;
             border-collapse: collapse;
@@ -218,6 +256,7 @@
             border-radius: 6px;
             overflow: hidden;
         }
+
         .table th {
             background: var(--bg-secondary);
             color: var(--text-primary);
@@ -226,110 +265,125 @@
             font-weight: 600;
             border-bottom: 1px solid var(--border);
         }
+
         .table td {
             padding: 12px 15px;
             border-bottom: 1px solid var(--border);
             color: var(--text-secondary);
         }
+
         .table tr:last-child td {
             border-bottom: none;
         }
+
         .nav-links {
             list-style: none;
             margin-bottom: 30px;
         }
+
         .nav-links li {
             margin-bottom: 8px;
         }
+
         .nav-links a {
             color: var(--accent);
             text-decoration: none;
             font-weight: 500;
             transition: color 0.3s ease;
         }
+
         .nav-links a:hover {
             text-decoration: underline;
         }
+
         .contact-info {
             background: var(--bg-secondary);
             border: 2px solid var(--border);
+            border: 2px solid var(--border);
             border-radius: 6px;
             padding: 25px;
+            padding: 25px;
             margin-top: 20px;
-<<<<<<< HEAD
             min-height: 150px;
             /* Increased size to fit longer email */
-=======
-            min-height: 150px; /* Increased size to fit longer email */
->>>>>>> edf12a7b
-        }
+        }
+
         .contact-info h4 {
             color: var(--text-primary);
             margin-bottom: 10px;
             font-weight: 600;
         }
-<<<<<<< HEAD
-
-=======
->>>>>>> edf12a7b
+
         .contact-info p {
             color: var(--text-secondary);
             margin: 10px 0;
             text-align: left;
-<<<<<<< HEAD
             word-break: break-word;
             /* Ensures email wraps if too long */
         }
 
-=======
-            word-break: break-word; /* Ensures email wraps if too long */
-        }
->>>>>>> edf12a7b
         .contact-info p strong {
             font-weight: 500;
             margin-right: 10px;
         }
-<<<<<<< HEAD
-
-=======
->>>>>>> edf12a7b
+
         .contact-info a {
             color: var(--accent);
             text-decoration: none;
         }
-<<<<<<< HEAD
-
-=======
->>>>>>> edf12a7b
+
         .contact-info a:hover {
             text-decoration: underline;
         }
+
+        .contact-info p {
+            color: var(--text-secondary);
+            margin: 10px 0;
+            text-align: left;
+            word-break: break-word;
+            /* Ensures email wraps if too long */
+        }
+
+        .contact-info p strong {
+            font-weight: 500;
+            margin-right: 10px;
+        }
+
+        .contact-info a {
+            color: var(--accent);
+            text-decoration: none;
+        }
+
+        .contact-info a:hover {
+            text-decoration: underline;
+        }
+
         .footer {
             text-align: center;
             padding: 40px 0;
             border-top: 1px solid var(--border);
             color: var(--text-secondary);
         }
+
         @media (max-width: 768px) {
             .content {
                 grid-template-columns: 1fr;
             }
+
             .header-content {
                 flex-direction: column;
                 align-items: center;
+                align-items: center;
             }
+
             .title-section h1 {
                 font-size: 2rem;
             }
-<<<<<<< HEAD
-
-=======
->>>>>>> edf12a7b
+
             .sidebar {
                 position: relative;
                 top: 0;
             }
-<<<<<<< HEAD
 
             .contact-info {
                 padding: 15px;
@@ -337,38 +391,37 @@
                 /* Adjusted for mobile */
             }
 
-=======
-            .contact-info {
-                padding: 15px;
-                min-height: 180px; /* Adjusted for mobile */
-            }
->>>>>>> edf12a7b
             .contact-info p {
                 font-size: 0.9rem;
             }
         }
+
         .feature-list {
             display: grid;
             grid-template-columns: repeat(auto-fit, minmax(250px, 1fr));
             gap: 20px;
             margin: 30px 0;
         }
+
         .feature-item {
             background: var(--bg-secondary);
             border: 1px solid var(--border);
             border-radius: 6px;
             padding: 20px;
         }
+
         .feature-item h4 {
             color: var(--text-primary);
             margin-bottom: 10px;
         }
+
         .feature-item p {
             color: var(--text-secondary);
             margin: 0;
         }
     </style>
 </head>
+
 <body>
     <div class="container">
         <div class="header">
@@ -458,6 +511,7 @@
                 </div>
                 <h2 id="core-functionality">Core Functionality</h2>
                 <h3>Bias Detection</h3>
+                <h3>Bias Detection</h3>
                 <p>The package implements sophisticated bias detection algorithms that analyze model predictions across
                     different protected attributes:</p>
                 <ul>
@@ -469,6 +523,7 @@
                         individuals</li>
                 </ul>
                 <h3>Fairness Metrics</h3>
+                <h3>Fairness Metrics</h3>
                 <p>Comprehensive fairness assessment with multiple metrics:</p>
                 <table class="table">
                     <thead>
@@ -501,6 +556,7 @@
                         </tr>
                     </tbody>
                 </table>
+                <h3>Compliance Reporting</h3>
                 <h3>Compliance Reporting</h3>
                 <div class="info-box">
                     <strong>GDPR Compliance:</strong> Ensures data protection, right to explanation, and automated
@@ -510,6 +566,7 @@
                     <strong>AI Act Compliance:</strong> Validates high-risk AI system requirements including bias
                     assessment and documentation.
                 </div>
+                <h3>Real-time Monitoring</h3>
                 <h3>Real-time Monitoring</h3>
                 <p>Continuous monitoring capabilities with automated alerts:</p>
                 <ul>
@@ -518,6 +575,7 @@
                     <li>Performance tracking over time</li>
                     <li>Drift detection in model behavior</li>
                 </ul>
+                <h3>Mitigation Suggestions</h3>
                 <h3>Mitigation Suggestions</h3>
                 <p>Intelligent recommendations for bias mitigation:</p>
                 <ul>
@@ -602,7 +660,6 @@
                     <strong>⚠️ Important:</strong> This package is designed to work with Python 2.7+ and Python 3.x.
                     Make sure to use compatible versions of dependencies for your Python version.
                 </div>
-<<<<<<< HEAD
 
                 <h2 id="license">License</h2>
                 <div class="info-box">
@@ -639,8 +696,6 @@
                     <strong>✅ Commercial Friendly:</strong> The MIT License allows unlimited commercial use,
                     modification, and distribution.
                 </div>
-=======
->>>>>>> edf12a7b
             </div>
             <div class="sidebar">
                 <h3>Navigation</h3>
@@ -657,12 +712,8 @@
                 </ul>
                 <div class="contact-info">
                     <h4>Contact</h4>
-<<<<<<< HEAD
                     <p><strong>Email:</strong> <a
                             href="mailto:muhammadabdullahinbox@gmail.com">muhammadabdullahinbox@gmail.com</a></p>
-=======
-                    <p><strong>Email:</strong> <a href="mailto:muhammadabdullahinbox@gmail.com">muhammadabdullahinbox@gmail.com</a></p>
->>>>>>> edf12a7b
                     <p><strong>Author:</strong> WHIS</p>
                     <p><strong>Version:</strong> 1.0.0</p>
                 </div>
@@ -698,6 +749,7 @@
                 button.textContent = '☀️';
             }
             localStorage.setItem('theme', body.getAttribute('data-theme') || 'light');
+            localStorage.setItem('theme', body.getAttribute('data-theme') || 'light');
         }
         // Check for saved theme preference or default to light theme
         const savedTheme = localStorage.getItem('theme');
@@ -707,4 +759,5 @@
         }
     </script>
 </body>
+
 </html>